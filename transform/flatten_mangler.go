--- conflicted
+++ resolved
@@ -12,12 +12,8 @@
 // DialsTagName is the name of the dials tag.
 const DialsTagName = "dials"
 
-<<<<<<< HEAD
-var textMValue = reflect.TypeOf((*encoding.TextUnmarshaler)(nil)).Elem()
-=======
 // textMReflectType is a reflect.Type of TextUnmarshaler
 var textMReflectType = reflect.TypeOf((*encoding.TextUnmarshaler)(nil)).Elem()
->>>>>>> ed0110a4
 
 // FlattenMangler implements the Mangler interface
 type FlattenMangler struct {
@@ -68,19 +64,11 @@
 
 	switch k {
 	case reflect.Struct:
-<<<<<<< HEAD
-		// only flatten if it doesn't implement TextUnmarshaler
-		if !sf.Type.Implements(textMValue) {
-			return f.flattenStruct([]string{sf.Name}, prefixTag, sf)
-		}
-		fallthrough
-=======
 		// only flatten the struct if it doesn't implement TextUnmarshaler
 		if t.Implements(textMReflectType) || reflect.PtrTo(t).Implements(textMReflectType) {
 			break
 		}
 		return f.flattenStruct([]string{sf.Name}, prefixTag, sf)
->>>>>>> ed0110a4
 	default:
 	}
 
@@ -129,18 +117,6 @@
 		nestedK, nestedT := getUnderlyingKindType(nestedsf.Type)
 		switch nestedK {
 		case reflect.Struct:
-<<<<<<< HEAD
-			// only flatten if it doesn't implement TextUnmarshaler
-			if !nestedsf.Type.Implements(textMValue) {
-				flattened, err := f.flattenStruct(flattenedNames, flattenedTags, nestedsf)
-				if err != nil {
-					return out, err
-				}
-				out = append(out, flattened...)
-				continue
-			}
-			fallthrough // don't flatten if it implements TextUnmarshaler
-=======
 			// don't flatten if struct implements TextUnmarshaler
 			if nestedT.Implements(textMReflectType) || reflect.PtrTo(nestedT).Implements(textMReflectType) {
 				break
@@ -151,7 +127,6 @@
 			}
 			out = append(out, flattened...)
 			continue
->>>>>>> ed0110a4
 		default:
 
 		}
@@ -228,49 +203,6 @@
 	switch kind {
 	case reflect.Struct:
 		// go through each field if the struct doesn't implement TextUnmarshaler
-<<<<<<< HEAD
-		if !originalVal.Type().Implements(textMValue) {
-			// the originalVal is a pointer and to go through the fields, we need
-			// the concrete type so create a new struct and remove the pointer
-			setVal := reflect.New(vt)
-			val := setVal.Elem()
-
-			// go through each member in the struct and populate. Recurse if one of
-			// the members is a nested struct. Otherwise populate the field
-			for i := 0; i < val.NumField(); i++ {
-				nestedVal := val.Field(i)
-				// remove pointers to get the underlying kind. Ignoring the type
-				kind, _ := getUnderlyingKindType(nestedVal.Type())
-
-				switch kind {
-				case reflect.Struct:
-					if !nestedVal.Type().Implements(textMValue) {
-						var err error
-						inputIndex, err = populateStruct(nestedVal, vs, inputIndex)
-						if err != nil {
-							return inputIndex, err
-						}
-						continue
-					}
-					fallthrough
-				default:
-					if !nestedVal.CanSet() {
-						return inputIndex, fmt.Errorf("Nested value %s under %s cannot be set", nestedVal, originalVal)
-					}
-
-					if !vs[inputIndex].Value.Type().AssignableTo(nestedVal.Type()) {
-						return inputIndex, fmt.Errorf("Error unmangling. Expected type %s. Actual type %s", vs[inputIndex].Value.Type(), nestedVal.Type())
-					}
-					nestedVal.Set(vs[inputIndex].Value)
-					inputIndex++
-				}
-			}
-			setVal.Elem().Set(val)
-			originalVal.Set(setVal)
-			return inputIndex, nil
-		}
-		fallthrough
-=======
 		if vt.Implements(textMReflectType) || reflect.PtrTo(vt).Implements(textMReflectType) {
 			break
 		}
@@ -313,7 +245,6 @@
 		setVal.Elem().Set(val)
 		originalVal.Set(setVal)
 		return inputIndex, nil
->>>>>>> ed0110a4
 	default:
 	}
 	originalVal.Set(vs[inputIndex].Value)
