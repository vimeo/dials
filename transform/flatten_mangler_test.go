--- conflicted
+++ resolved
@@ -122,11 +122,7 @@
 			assertion: func(t testing.TB, i interface{}) {
 				curTime, timeErr := time.Parse(time.Stamp, "May 18 15:04:05")
 				require.NoError(t, timeErr)
-<<<<<<< HEAD
-				assert.EqualValues(t, &curTime, i.(*time.Time))
-=======
 				assert.EqualValues(t, curTime, *i.(*time.Time))
->>>>>>> ed0110a4
 			},
 		},
 		{
@@ -466,8 +462,6 @@
 				assert.EqualValues(t, b, i)
 			},
 		},
-<<<<<<< HEAD
-=======
 		{
 			name: "unmarshal text concrete type",
 			testStruct: &struct {
@@ -524,7 +518,6 @@
 				assert.EqualValues(t, b, i)
 			},
 		},
->>>>>>> ed0110a4
 	}
 
 	for _, testcase := range testCases {
