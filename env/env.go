package env

import (
	"fmt"
	"os"
	"reflect"

	"github.com/vimeo/dials"
	"github.com/vimeo/dials/tagformat"
	"github.com/vimeo/dials/tagformat/caseconversion"
	"github.com/vimeo/dials/transform"
)

const envTagName = "dials_env"

// Source implements the dials.Source interface to set configuration from
// environment variables.
type Source struct {
	Prefix string
}

// Value fills in the user-provided config struct using environment variables.
// It looks up the environment variable to read into a given struct field by
// using that field's `dials_env` struct tag if present, then its `dials` tag if
// present, and finally its name. If the struct field's name is used, Value
// assumes the name is in Go-style camelCase (e.g., "JSONFilePath") and converts
// it to UPPER_SNAKE_CASE. (The casing of `dials_env` and `dials` tags is left
// unchanged.)
func (e *Source) Value(t *dials.Type) (reflect.Value, error) {
	// flatten the nested fields
	flattenMangler := transform.NewFlattenMangler(transform.DialsTagName, caseconversion.EncodeUpperCamelCase, caseconversion.EncodeUpperCamelCase)
	// reformat the tags so they are SCREAMING_SNAKE_CASE
	reformatTagMangler := tagformat.NewTagReformattingMangler(transform.DialsTagName, caseconversion.DecodeGolangCamelCase, caseconversion.EncodeUpperSnakeCase)
	// copy tags from "dials" to "dials_env" tag
	tagCopyingMangler := &tagformat.TagCopyingMangler{SrcTag: transform.DialsTagName, NewTag: envTagName}
	// convert all the fields in the flattened struct to string type so the environment variables can be set
	stringCastingMangler := &transform.StringCastingMangler{}
	tfmr := transform.NewTransformer(t.Type(), flattenMangler, reformatTagMangler, tagCopyingMangler, stringCastingMangler)

	val, err := tfmr.Translate()
	if err != nil {
		return reflect.Value{}, err
	}

	valType := val.Type()
	for i := 0; i < val.NumField(); i++ {
		sf := valType.Field(i)
		envTagVal := sf.Tag.Get(envTagName)
		if envTagVal == "" {
			// dials_env tag should be populated because dials tag is populated
			// after flatten mangler and we copy from dials to dials_env tag
			panic(fmt.Errorf("Empty dials_env tag for field name %s", sf.Name))
		}

		if e.Prefix != "" {
			envTagVal = e.Prefix + "_" + envTagVal
		}

		if envVarVal, ok := os.LookupEnv(envTagVal); ok {
			// The StringCastingMangler has transformed all the fields on the
			// dials.Type into *string types, so that they can be set here as
			// strings (and when ReverseTranslate is called, cast into the
			// original types on the StructFields.)
			val.Field(i).Set(reflect.ValueOf(&envVarVal))
		}
	}

	return tfmr.ReverseTranslate(val)
<<<<<<< HEAD
}

func envVarName(prefix string, field reflect.StructField) (string, error) {
	if envTagVal := field.Tag.Get(envTagName); envTagVal != "" {
		return envTagVal, nil
	}
	return envVarNameFromFieldName(prefix, field.Name)
}

func envVarNameFromFieldName(prefix, fieldName string) (string, error) {
	words, err := caseconversion.DecodeGoCamelCase(fieldName)
	if err != nil {
		return "", err
	}
	key := caseconversion.EncodeUpperSnakeCase(words)
	if prefix != "" {
		key = prefix + "_" + key
	}
	return key, nil
=======
>>>>>>> 95035bf8
}<|MERGE_RESOLUTION|>--- conflicted
+++ resolved
@@ -30,7 +30,7 @@
 	// flatten the nested fields
 	flattenMangler := transform.NewFlattenMangler(transform.DialsTagName, caseconversion.EncodeUpperCamelCase, caseconversion.EncodeUpperCamelCase)
 	// reformat the tags so they are SCREAMING_SNAKE_CASE
-	reformatTagMangler := tagformat.NewTagReformattingMangler(transform.DialsTagName, caseconversion.DecodeGolangCamelCase, caseconversion.EncodeUpperSnakeCase)
+	reformatTagMangler := tagformat.NewTagReformattingMangler(transform.DialsTagName, caseconversion.DecodeGoCamelCase, caseconversion.EncodeUpperSnakeCase)
 	// copy tags from "dials" to "dials_env" tag
 	tagCopyingMangler := &tagformat.TagCopyingMangler{SrcTag: transform.DialsTagName, NewTag: envTagName}
 	// convert all the fields in the flattened struct to string type so the environment variables can be set
@@ -66,26 +66,4 @@
 	}
 
 	return tfmr.ReverseTranslate(val)
-<<<<<<< HEAD
-}
-
-func envVarName(prefix string, field reflect.StructField) (string, error) {
-	if envTagVal := field.Tag.Get(envTagName); envTagVal != "" {
-		return envTagVal, nil
-	}
-	return envVarNameFromFieldName(prefix, field.Name)
-}
-
-func envVarNameFromFieldName(prefix, fieldName string) (string, error) {
-	words, err := caseconversion.DecodeGoCamelCase(fieldName)
-	if err != nil {
-		return "", err
-	}
-	key := caseconversion.EncodeUpperSnakeCase(words)
-	if prefix != "" {
-		key = prefix + "_" + key
-	}
-	return key, nil
-=======
->>>>>>> 95035bf8
 }