package caseconversion

import (
	"fmt"
	"go/token"
	"strings"
	"unicode"
	"unicode/utf8"
)

// DecodeCasingFunc takes in an identifier in a case such as camelCase or
// snake_case and splits it up into a DecodedIdentifier for encoding by an
// EncodeCasingFunc into a different case.
type DecodeCasingFunc func(string) (DecodedIdentifier, error)

// EncodeCasingFunc combines the contents of a DecodedIdentifier into an
// identifier in a case such as camelCase or snake_case.
type EncodeCasingFunc func(DecodedIdentifier) string

// DecodedIdentifier is an slice of lowercase words (e.g., []string{"test",
// "string"}) produced by a DecodeCasingFunc, which can be encoded by an
// EncodeCasingFunc into a string in the specified case (e.g., with
// EncodeLowerCamelCase, "testString").
type DecodedIdentifier []string

func decodeCamelCase(typeName, s string) (DecodedIdentifier, error) {
	words := []string{}
	lastBoundary := 0
	if unicode.IsDigit(rune(s[0])) {
		return nil, fmt.Errorf("Converting case of %q: %s strings can't start with characters of the Decimal Digit category", s, typeName)
	}
	for z, char := range s {
		if !unicode.IsLetter(char) && !unicode.IsDigit(char) {
			return nil, fmt.Errorf("Converting case of %q: Only characters of the Letter and Decimal Digit categories can appear in %s strings: %c at byte offset %d",
				s, typeName, char, z)
		}
		if unicode.IsUpper(char) {
			// flush out current substring
			if lastBoundary < z {
				words = append(words, strings.ToLower(s[lastBoundary:z]))
			}
			lastBoundary = z
		}
	}
	// flush one last time to get the remainder of the string
	words = append(words, strings.ToLower(s[lastBoundary:]))
	return words, nil
}

// DecodeUpperCamelCase decodes UpperCamelCase strings into a slice of lower-cased sub-strings
func DecodeUpperCamelCase(s string) (DecodedIdentifier, error) {
	if !unicode.IsLetter(rune(s[0])) || !unicode.IsUpper(rune(s[0])) {
		return nil, fmt.Errorf("Converting case of %q: First character of upperCamelCase string must be an uppercase character of the Letter category", s)
	}
	return decodeCamelCase("UpperCamelCase", s)
}

// DecodeLowerCamelCase decodes lowerCamelCase strings into a slice of lower-cased sub-strings
func DecodeLowerCamelCase(s string) (DecodedIdentifier, error) {
	if !unicode.IsLetter(rune(s[0])) || !unicode.IsLower(rune(s[0])) {
		return nil, fmt.Errorf("Converting case of %q: First character of lowerCamelCase string must be a lowercase character of the Letter category", s)
	}
	return decodeCamelCase("lowerCamelCase", s)
}

// firstCharOfInitialism, as used in DecodeGoCamelCase, attempts to
// detect when the indexed rune is the first character of an initialism (e.g.,
// json*A*PI).
func firstCharOfInitialism(s string, i int) bool {
	return len(s) > i && i >= 1 && unicode.IsUpper(rune(s[i])) && unicode.IsLower(rune(s[i-1]))
}

// firstCharAfterInitialism, as used in DecodeGoCamelCase, attempts to
// detect when the indexed rune is the first character of a non-initialism after
// an initialism (e.g., JSON*F*ile).
func firstCharAfterInitialism(s string, i int) bool {
	return i+1 < len(s) && unicode.IsUpper(rune(s[i])) && unicode.IsLower(rune(s[i+1]))
}

// lastCharOfInitialismAtEOS, as used in DecodeGoCamelCase, attempts to
// detect when the indexed rune is the last character of an initialism at the
// end of a string (e.g., jsonAP*I*).
func lastCharOfInitialismAtEOS(s string, i int) bool {
	return i+1 == len(s) && unicode.IsUpper(rune(s[i]))
}

// TODO: Add EncodeGolangCamelCase function and set as default name encoder in
// FlattenMangler

<<<<<<< HEAD
// DecodeGoCamelCase decodes UpperCamelCase and lowerCamelCase strings with fully capitalized acronyms (e.g., "jsonAPIDocs") into a slice of lower-cased sub-strings
func DecodeGoCamelCase(s string) (DecodedIdentifier, error) {
=======
// DecodeGolangCamelCase decodes UpperCamelCase and lowerCamelCase strings with
// fully capitalized acronyms (e.g., "jsonAPIDocs") into a slice of lower-cased
// sub-strings.
func DecodeGolangCamelCase(s string) (DecodedIdentifier, error) {
	if !token.IsIdentifier(s) {
		return nil, fmt.Errorf("Only characters of the Letter category or '_' can appear in strings")
	}
>>>>>>> 95035bf8
	words := []string{}
	lastBoundary := 0
	for i, char := range s {
		if firstCharOfInitialism(s, i) || firstCharAfterInitialism(s, i) || char == '_' {
			if lastBoundary < i {
				word := s[lastBoundary:i]
				if word == strings.ToUpper(word) {
					words = append(words, extractInitialisms(word)...)
				} else {
					words = append(words, strings.ToLower(word))
				}
			}
			switch char {
			case '_':
				lastBoundary = i + 1
			default:
				lastBoundary = i
			}

		} else if lastCharOfInitialismAtEOS(s, i) {
			if lastBoundary < i {
				word := s[lastBoundary:]
				if word == strings.ToUpper(word) {
					words = append(words, extractInitialisms(word)...)
					return words, nil
				}
			}
			lastBoundary = i
		}
	}

	if last := strings.ToLower(s[lastBoundary:]); len(last) > 0 {
		words = append(words, strings.ToLower(s[lastBoundary:]))
	}

	return words, nil
}

// List from https://github.com/golang/lint/blob/master/lint.go
var commonInitialisms = []string{"ACL", "API", "ASCII", "CPU", "CSS", "DNS", "EOF", "GUID", "HTML", "HTTP", "HTTPS", "ID", "IP", "JSON", "LHS", "QPS", "RAM", "RHS", "RPC", "SLA", "SMTP", "SQL", "SSH", "TCP", "TLS", "TTL", "UDP", "UI", "UID", "UUID", "URI", "URL", "UTF8", "VM", "XML", "XMPP", "XSRF", "XSS"}

// Given an entirely uppercase string, extract any initialisms sequentially from the start of the string and return them with the remainder of the string
func extractInitialisms(s string) []string {
	words := []string{}

	for {
		initialismFound := false
		for _, initialism := range commonInitialisms {
			if len(s) >= len(initialism) && initialism == s[:len(initialism)] {
				initialismFound = true
				words = append(words, strings.ToLower(initialism))
				s = s[len(initialism):]
			}
		}
		if !initialismFound {
			break
		}
	}

	if len(s) > 0 {
		words = append(words, strings.ToLower(s))
	}

	return words
}

func decodeLowerCaseWithSplitChar(splitChar rune, typeName, s string) (DecodedIdentifier, error) {
	if unicode.IsDigit(rune(s[0])) {
		return nil, fmt.Errorf("Converting case of %q: %s strings can't start with characters of the Decimal Digit category", s, typeName)
	}
	words := []string{}
	lastBoundary := 0
	for z, char := range s {
		if char == splitChar {
			// flush
			if lastBoundary < z {
				words = append(words, s[lastBoundary:z])
			}
			lastBoundary = z + utf8.RuneLen(splitChar)
		} else if (!unicode.IsLetter(char) && !unicode.IsDigit(char)) || (!unicode.IsLower(char) && !unicode.IsDigit(char)) {
			return nil, fmt.Errorf("Converting case of %q: Only lower-case letter-category characters, digits, and '%c' can appear in `%s` strings: %c at byte-offset %d does not comply", s, splitChar, typeName, char, z)
		}
	}
	// flush one last time to get the remainder of the string
	if last := strings.ToLower(s[lastBoundary:]); len(last) > 0 {
		words = append(words, strings.ToLower(s[lastBoundary:]))
	}
	return words, nil
}

// DecodeLowerSnakeCase decodes lower_snake_case into a slice of lower-cased sub-strings
func DecodeLowerSnakeCase(s string) (DecodedIdentifier, error) {
	return decodeLowerCaseWithSplitChar('_', "lower_snake_case", s)
}

// DecodeKebabCase decodes kebab-case into a slice of lower-cased sub-strings
func DecodeKebabCase(s string) (DecodedIdentifier, error) {
	return decodeLowerCaseWithSplitChar('-', "kebab-case", s)
}

// DecodeUpperSnakeCase decodes UPPER_SNAKE_CASE (sometimes called
// SCREAMING_SNAKE_CASE) into a slice of lower-cased sub-strings
func DecodeUpperSnakeCase(s string) (DecodedIdentifier, error) {
	if unicode.IsDigit(rune(s[0])) {
		return nil, fmt.Errorf("Converting case of %q: UPPER_SNAKE_CASE strings can't start with characters of the Decimal Digit category", s)
	}
	words := []string{}
	lastBoundary := 0
	for z, char := range s {
		if char == '_' {
			// flush
			if lastBoundary < z {
				words = append(words, strings.ToLower(s[lastBoundary:z]))
			}
			lastBoundary = z + 1
		} else if (!unicode.IsLetter(char) && !unicode.IsDigit(char)) || (!unicode.IsUpper(char) && !unicode.IsDigit(char)) {
			return nil, fmt.Errorf("Converting case of %q: Only uppercase characters of the Letter category and '_' can appear in UPPER_SNAKE_CASE strings: %c in at byte-offset %d does not comply", s, char, z)
		}
	}
	// flush one last time to get the remainder of the string
	if last := strings.ToLower(s[lastBoundary:]); len(last) > 0 {
		words = append(words, strings.ToLower(s[lastBoundary:]))
	}
	return words, nil
}

// DecodeCasePreservingSnakeCase decodes Case_Preserving_Snake_Case into a
// slice of lower-cased sub-string
func DecodeCasePreservingSnakeCase(s string) (DecodedIdentifier, error) {
	if unicode.IsDigit(rune(s[0])) {
		return nil, fmt.Errorf("Converting case of %q: Case_Preserving_Snake_Case strings can't start with characters of the Decimal Digit category", s)
	}

	words := []string{}
	lastBoundary := 0

	for z, char := range s {
		if char == '_' {
			// flush
			if lastBoundary < z {
				words = append(words, strings.ToLower(s[lastBoundary:z]))
			}
			lastBoundary = z + 1
		} else if !unicode.IsLetter(char) && !unicode.IsDigit(char) {
			return nil, fmt.Errorf("Converting case of %q: Only characters of the Letter category and '_' can appear in Preserving_Snake_Case strings: %c at byte-offset %d does not comply", s, char, z)
		}
	}
	words = append(words, strings.ToLower(s[lastBoundary:]))
	return words, nil
}

func aggregateStringLen(words DecodedIdentifier) int {
	total := 0
	for _, w := range words {
		total += len(w)
	}
	return total
}

// EncodeUpperCamelCase encodes a slice of words into UpperCamelCase
func EncodeUpperCamelCase(words DecodedIdentifier) string {
	b := strings.Builder{}
	b.Grow(aggregateStringLen(words))
	for _, w := range words {
		b.WriteString(strings.Title(w))
	}
	return b.String()
}

// EncodeLowerCamelCase encodes a slice of words into lowerCamelCase
func EncodeLowerCamelCase(words DecodedIdentifier) string {
	b := strings.Builder{}
	b.Grow(aggregateStringLen(words))
	b.WriteString(words[0])
	for _, w := range words[1:] {
		b.WriteString(strings.Title(w))
	}
	return b.String()
}

// EncodeKebabCase encodes a slice of words into kebab-case
func EncodeKebabCase(words DecodedIdentifier) string {
	return strings.Join(words, "-")
}

// EncodeLowerSnakeCase encodes a slice of words into lower_snake_case
func EncodeLowerSnakeCase(words DecodedIdentifier) string {
	b := strings.Builder{}
	b.Grow(aggregateStringLen(words) + len(words) - 1)
	for i, w := range words {
		b.WriteString(strings.ToLower(w))
		if i != len(words)-1 {
			b.WriteRune('_')
		}
	}
	return b.String()
}

// EncodeUpperSnakeCase encodes a slice of words into UPPER_SNAKE_CASE (AKA
// SCREAMING_SNAKE_CASE)
func EncodeUpperSnakeCase(words DecodedIdentifier) string {
	b := strings.Builder{}
	b.Grow(aggregateStringLen(words) + len(words) - 1)
	for i, w := range words {
		b.WriteString(strings.ToUpper(w))
		if i != len(words)-1 {
			b.WriteRune('_')
		}
	}
	return b.String()
}

// EncodeCasePreservingSnakeCase encodes a slice of words into case_Preserving_snake_case
func EncodeCasePreservingSnakeCase(words DecodedIdentifier) string {
	return strings.Join(words, "_")
}<|MERGE_RESOLUTION|>--- conflicted
+++ resolved
@@ -87,18 +87,13 @@
 // TODO: Add EncodeGolangCamelCase function and set as default name encoder in
 // FlattenMangler
 
-<<<<<<< HEAD
-// DecodeGoCamelCase decodes UpperCamelCase and lowerCamelCase strings with fully capitalized acronyms (e.g., "jsonAPIDocs") into a slice of lower-cased sub-strings
-func DecodeGoCamelCase(s string) (DecodedIdentifier, error) {
-=======
-// DecodeGolangCamelCase decodes UpperCamelCase and lowerCamelCase strings with
+// DecodeGoCamelCase decodes UpperCamelCase and lowerCamelCase strings with
 // fully capitalized acronyms (e.g., "jsonAPIDocs") into a slice of lower-cased
 // sub-strings.
-func DecodeGolangCamelCase(s string) (DecodedIdentifier, error) {
+func DecodeGoCamelCase(s string) (DecodedIdentifier, error) {
 	if !token.IsIdentifier(s) {
 		return nil, fmt.Errorf("Only characters of the Letter category or '_' can appear in strings")
 	}
->>>>>>> 95035bf8
 	words := []string{}
 	lastBoundary := 0
 	for i, char := range s {
